//========================================================================================
// AthenaXXX astrophysical plasma code
// Copyright(C) 2020 James M. Stone <jmstone@ias.edu> and the Athena code team
// Licensed under the 3-clause BSD License (the "LICENSE")
//========================================================================================
//! \file z4c.cpp
//! \brief implementation of Z4c class constructor and assorted other functions

<<<<<<< HEAD
#include <math.h>
#include <sys/stat.h>  // mkdir

=======
#include <sys/stat.h>  // mkdir
>>>>>>> 588b6202
#include <iostream>
#include <string>
#include <algorithm>
#include <memory>    // make_unique, unique_ptr
#include <vector>    // vector
#include <Kokkos_Core.hpp>

#include "athena.hpp"
#include "parameter_input.hpp"
#include "mesh/mesh.hpp"
#include "bvals/bvals.hpp"
#include "z4c/z4c.hpp"
#include "z4c/z4c_amr.hpp"
#include "adm/adm.hpp"

namespace z4c {

char const * const Z4c::Z4c_names[Z4c::nz4c] = {
  "z4c_chi",
  "z4c_gxx", "z4c_gxy", "z4c_gxz", "z4c_gyy", "z4c_gyz", "z4c_gzz",
  "z4c_Khat",
  "z4c_Axx", "z4c_Axy", "z4c_Axz", "z4c_Ayy", "z4c_Ayz", "z4c_Azz",
  "z4c_Gamx", "z4c_Gamy", "z4c_Gamz",
  "z4c_Theta",
  "z4c_alpha",
  "z4c_betax", "z4c_betay", "z4c_betaz",
};

char const * const Z4c::Constraint_names[Z4c::ncon] = {
  "con_C",
  "con_H",
  "con_M",
  "con_Z",
  "con_Mx", "con_My", "con_Mz",
};

/*char const * const Z4c::Matter_names[Z4c::nmat] = {
  "mat_rho",
  "mat_Sx", "mat_Sy", "mat_Sz",
  "mat_Sxx", "mat_Sxy", "mat_Sxz", "mat_Syy", "mat_Syz", "mat_Szz",
};*/

//----------------------------------------------------------------------------------------
// constructor, initializes data structures and parameters

Z4c::Z4c(MeshBlockPack *ppack, ParameterInput *pin) :
  pmy_pack(ppack),
  u_con("u_con",1,1,1,1,1),
  //u_mat("u_mat",1,1,1,1,1),
  u0("u0 z4c",1,1,1,1,1),
  coarse_u0("coarse u0 z4c",1,1,1,1,1),
  u1("u1 z4c",1,1,1,1,1),
  u_rhs("u_rhs z4c",1,1,1,1,1),
  u_weyl("u_weyl",1,1,1,1,1),
<<<<<<< HEAD
  psi_out("psi_out",1,1,1) {
=======
  psi_out("psi_out",1,1,1),
  pz4c_amr(new Z4c_AMR(this,pin)) {
>>>>>>> 588b6202
  // (1) read time-evolution option [already error checked in driver constructor]
  // Then initialize memory and algorithms for reconstruction and Riemann solvers
  std::string evolution_t = pin->GetString("time","evolution");

  int nmb = std::max((ppack->nmb_thispack), (ppack->pmesh->nmb_maxperrank));
  // int nmb = ppack->nmb_thispack;
  auto &indcs = pmy_pack->pmesh->mb_indcs;
  {
  int ncells1 = indcs.nx1 + 2*(indcs.ng);
  int ncells2 = (indcs.nx2 > 1)? (indcs.nx2 + 2*(indcs.ng)) : 1;
  int ncells3 = (indcs.nx3 > 1)? (indcs.nx3 + 2*(indcs.ng)) : 1;
  Kokkos::Profiling::pushRegion("Tensor fields");
  Kokkos::realloc(u_con, nmb, (ncon), ncells3, ncells2, ncells1);
  // Matter commented out
  // kokkos::realloc(u_mat, nmb, (N_MAT), ncells3, ncells2, ncells1);
  Kokkos::realloc(u0,    nmb, (nz4c), ncells3, ncells2, ncells1);
  Kokkos::realloc(u1,    nmb, (nz4c), ncells3, ncells2, ncells1);
  Kokkos::realloc(u_rhs, nmb, (nz4c), ncells3, ncells2, ncells1);
  Kokkos::realloc(u_weyl,    nmb, (2), ncells3, ncells2, ncells1);

  con.C.InitWithShallowSlice(u_con, I_CON_C);
  con.H.InitWithShallowSlice(u_con, I_CON_H);
  con.M.InitWithShallowSlice(u_con, I_CON_M);
  con.Z.InitWithShallowSlice(u_con, I_CON_Z);
  con.M_d.InitWithShallowSlice(u_con, I_CON_MX, I_CON_MZ);

  // Matter commented out
  //mat.rho.InitWithShallowSlice(u_mat, I_MAT_rho);
  //mat.S_d.InitWithShallowSlice(u_mat, I_MAT_Sx, I_MAT_Sz);
  //mat.S_dd.InitWithShallowSlice(u_mat, I_MAT_Sxx, I_MAT_Szz);

  z4c.alpha.InitWithShallowSlice (u0, I_Z4C_ALPHA);
  z4c.beta_u.InitWithShallowSlice(u0, I_Z4C_BETAX, I_Z4C_BETAZ);
  z4c.chi.InitWithShallowSlice   (u0, I_Z4C_CHI);
  z4c.vKhat.InitWithShallowSlice  (u0, I_Z4C_KHAT);
  z4c.vTheta.InitWithShallowSlice (u0, I_Z4C_THETA);
  z4c.vGam_u.InitWithShallowSlice (u0, I_Z4C_GAMX, I_Z4C_GAMZ);
  z4c.g_dd.InitWithShallowSlice  (u0, I_Z4C_GXX, I_Z4C_GZZ);
  z4c.vA_dd.InitWithShallowSlice  (u0, I_Z4C_AXX, I_Z4C_AZZ);

  rhs.alpha.InitWithShallowSlice (u_rhs, I_Z4C_ALPHA);
  rhs.beta_u.InitWithShallowSlice(u_rhs, I_Z4C_BETAX, I_Z4C_BETAZ);
  rhs.chi.InitWithShallowSlice   (u_rhs, I_Z4C_CHI);
  rhs.vKhat.InitWithShallowSlice  (u_rhs, I_Z4C_KHAT);
  rhs.vTheta.InitWithShallowSlice (u_rhs, I_Z4C_THETA);
  rhs.vGam_u.InitWithShallowSlice (u_rhs, I_Z4C_GAMX, I_Z4C_GAMZ);
  rhs.g_dd.InitWithShallowSlice  (u_rhs, I_Z4C_GXX, I_Z4C_GZZ);
  rhs.vA_dd.InitWithShallowSlice  (u_rhs, I_Z4C_AXX, I_Z4C_AZZ);

  weyl.rpsi4.InitWithShallowSlice (u_weyl, 0);
  weyl.ipsi4.InitWithShallowSlice (u_weyl, 1);

  opt.chi_psi_power = pin->GetOrAddReal("z4c", "chi_psi_power", -4.0);
  opt.chi_div_floor = pin->GetOrAddReal("z4c", "chi_div_floor", -1000.0);
  opt.diss = pin->GetOrAddReal("z4c", "diss", 0.0);
  opt.eps_floor = pin->GetOrAddReal("z4c", "eps_floor", 1e-12);
  opt.damp_kappa1 = pin->GetOrAddReal("z4c", "damp_kappa1", 0.0);
  opt.damp_kappa2 = pin->GetOrAddReal("z4c", "damp_kappa2", 0.0);
  // Gauge conditions (default to moving puncture gauge)
  opt.lapse_harmonicf = pin->GetOrAddReal("z4c", "lapse_harmonicf", 1.0);
  opt.lapse_harmonic = pin->GetOrAddReal("z4c", "lapse_harmonic", 0.0);
  opt.lapse_oplog = pin->GetOrAddReal("z4c", "lapse_oplog", 2.0);
  opt.lapse_advect = pin->GetOrAddReal("z4c", "lapse_advect", 1.0);
  opt.shift_ggamma = pin->GetOrAddReal("z4c", "shift_Gamma", 1.0);
  opt.shift_advect = pin->GetOrAddReal("z4c", "shift_advect", 1.0);

  opt.shift_alpha2ggamma = pin->GetOrAddReal("z4c", "shift_alpha2Gamma", 0.0);
  opt.shift_hh = pin->GetOrAddReal("z4c", "shift_H", 0.0);

  opt.shift_eta = pin->GetOrAddReal("z4c", "shift_eta", 2.0);

<<<<<<< HEAD
  opt.use_z4c = pin->GetOrAddBoolean("z4c", "use_z4c", true);

  opt.user_Sbc = pin->GetOrAddBoolean("z4c", "user_Sbc", false);

=======
>>>>>>> 588b6202
  opt.extrap_order = fmax(2,fmin(indcs.ng,fmin(4,
      pin->GetOrAddInteger("z4c", "extrap_order", 2))));

  diss = opt.diss*pow(2., -2.*indcs.ng)*(indcs.ng % 2 == 0 ? -1. : 1.);
  }

  // allocate memory for conserved variables on coarse mesh
  if (ppack->pmesh->multilevel) {
    auto &indcs = pmy_pack->pmesh->mb_indcs;
    int nccells1 = indcs.cnx1 + 2*(indcs.ng);
    int nccells2 = (indcs.cnx2 > 1)? (indcs.cnx2 + 2*(indcs.ng)) : 1;
    int nccells3 = (indcs.cnx3 > 1)? (indcs.cnx3 + 2*(indcs.ng)) : 1;
    Kokkos::realloc(coarse_u0, nmb, (nz4c), nccells3, nccells2, nccells1);
  }
  Kokkos::Profiling::popRegion();

  // allocate boundary buffers for conserved (cell-centered) variables
  Kokkos::Profiling::pushRegion("Buffers");
  pbval_u = new BoundaryValuesCC(ppack, pin, true);
  pbval_u->InitializeBuffers((nz4c));
  Kokkos::Profiling::popRegion();

  // wave extraction spheres
  // TODO(@hzhu): Read radii from input file
  auto &grids = spherical_grids;
  int nrad = pin->GetOrAddReal("z4c", "nrad_wave_extraction", 1);
  int nlev = pin->GetOrAddReal("z4c", "extraction_nlev", 10);
  for (int i=1; i<=nrad; i++) {
    Real rad = pin->GetOrAddReal("z4c", "extraction_radius_"+std::to_string(i), 10);
    grids.push_back(std::make_unique<SphericalGrid>(ppack, nlev, rad));
  }
  Kokkos::realloc(psi_out,nrad,77,2);
  mkdir("waveforms",0775);
  waveform_dt = pin->GetOrAddReal("z4c", "waveform_dt", 1);
  last_output_time = 0;
}

//----------------------------------------------------------------------------------------
//! \fn void Z4c::AlgConstr(AthenaArray<Real> & u)
//! \brief algebraic constraints projection
//
// This function operates on all grid points of the MeshBlock
void Z4c::AlgConstr(MeshBlockPack *pmbp) {
  // capture variables for the kernel
  auto &indcs = pmbp->pmesh->mb_indcs;
  int &is = indcs.is; int &ie = indcs.ie;
  int &js = indcs.js; int &je = indcs.je;
  int &ks = indcs.ks; int &ke = indcs.ke;
  //For GLOOPS
  int isg = is-indcs.ng; int ieg = ie+indcs.ng;
  int jsg = js-indcs.ng; int jeg = je+indcs.ng;
  int ksg = ks-indcs.ng; int keg = ke+indcs.ng;

  int nmb = pmbp->nmb_thispack;

  auto &z4c = pmbp->pz4c->z4c;
  auto &opt = pmbp->pz4c->opt;
  par_for("Alg constr loop",DevExeSpace(),
  0,nmb-1,ksg,keg,jsg,jeg,isg,ieg,
  KOKKOS_LAMBDA(const int m, const int k, const int j, const int i) {
    Real detg = adm::SpatialDet(z4c.g_dd(m,0,0,k,j,i), z4c.g_dd(m,0,1,k,j,i),
                              z4c.g_dd(m,0,2,k,j,i),z4c.g_dd(m,1,1,k,j,i),
                              z4c.g_dd(m,1,2,k,j,i), z4c.g_dd(m,2,2,k,j,i));
    detg = detg > 0. ? detg : 1.;
    Real eps = detg - 1.;
    Real oopsi4 = (eps < opt.eps_floor) ? (1. - opt.eps_floor/3.) :
                (pow(1./detg, 1./3.));

    for(int a = 0; a < 3; ++a)
    for(int b = a; b < 3; ++b) {
      z4c.g_dd(m,a,b,k,j,i) *= oopsi4;
    }

    // compute trace of A
    // note: here we are assuming that det g = 1, which we enforced above
    Real A = adm::Trace(1.0,
              z4c.g_dd(m,0,0,k,j,i), z4c.g_dd(m,0,1,k,j,i), z4c.g_dd(m,0,2,k,j,i),
              z4c.g_dd(m,1,1,k,j,i), z4c.g_dd(m,1,2,k,j,i), z4c.g_dd(m,2,2,k,j,i),
              z4c.vA_dd(m,0,0,k,j,i), z4c.vA_dd(m,0,1,k,j,i), z4c.vA_dd(m,0,2,k,j,i),
              z4c.vA_dd(m,1,1,k,j,i), z4c.vA_dd(m,1,2,k,j,i), z4c.vA_dd(m,2,2,k,j,i));

    // enforce trace of A to be zero
    for(int a = 0; a < 3; ++a)
    for(int b = a; b < 3; ++b) {
      z4c.vA_dd(m,a,b,k,j,i) -= (1.0/3.0) * A * z4c.g_dd(m,a,b,k,j,i);
    }
  });
}
//----------------------------------------------------------------------------------------
// destructor
Z4c::~Z4c() {
  delete pbval_u;
  delete pz4c_amr;
}

} // namespace z4c<|MERGE_RESOLUTION|>--- conflicted
+++ resolved
@@ -6,13 +6,9 @@
 //! \file z4c.cpp
 //! \brief implementation of Z4c class constructor and assorted other functions
 
-<<<<<<< HEAD
 #include <math.h>
 #include <sys/stat.h>  // mkdir
 
-=======
-#include <sys/stat.h>  // mkdir
->>>>>>> 588b6202
 #include <iostream>
 #include <string>
 #include <algorithm>
@@ -67,12 +63,8 @@
   u1("u1 z4c",1,1,1,1,1),
   u_rhs("u_rhs z4c",1,1,1,1,1),
   u_weyl("u_weyl",1,1,1,1,1),
-<<<<<<< HEAD
-  psi_out("psi_out",1,1,1) {
-=======
   psi_out("psi_out",1,1,1),
   pz4c_amr(new Z4c_AMR(this,pin)) {
->>>>>>> 588b6202
   // (1) read time-evolution option [already error checked in driver constructor]
   // Then initialize memory and algorithms for reconstruction and Riemann solvers
   std::string evolution_t = pin->GetString("time","evolution");
@@ -144,13 +136,10 @@
 
   opt.shift_eta = pin->GetOrAddReal("z4c", "shift_eta", 2.0);
 
-<<<<<<< HEAD
   opt.use_z4c = pin->GetOrAddBoolean("z4c", "use_z4c", true);
 
   opt.user_Sbc = pin->GetOrAddBoolean("z4c", "user_Sbc", false);
 
-=======
->>>>>>> 588b6202
   opt.extrap_order = fmax(2,fmin(indcs.ng,fmin(4,
       pin->GetOrAddInteger("z4c", "extrap_order", 2))));
 
