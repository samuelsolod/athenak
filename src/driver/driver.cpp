--- conflicted
+++ resolved
@@ -1,10 +1,10 @@
 //========================================================================================
-	// AthenaXXX astrophysical plasma code
-	// Copyright(C) 2020 James M. Stone <jmstone@ias.edu> and the Athena code team
-	// Licensed under the 3-clause BSD License (the "LICENSE")
-	//========================================================================================
-	//! \file driver.cpp
-	//  \brief implementation of functions in class Driver
+// AthenaXXX astrophysical plasma code
+// Copyright(C) 2020 James M. Stone <jmstone@ias.edu> and the Athena code team
+// Licensed under the 3-clause BSD License (the "LICENSE")
+//========================================================================================
+//! \file driver.cpp
+//  \brief implementation of functions in class Driver
 
 #include <iostream>
 #include <iomanip>    // std::setprecision()
@@ -18,111 +18,11 @@
 #include "outputs/outputs.hpp"
 #include "hydro/hydro.hpp"
 #include "mhd/mhd.hpp"
-#include "z4c/z4c.hpp"
 #include "ion-neutral/ion_neutral.hpp"
 #include "radiation/radiation.hpp"
+#include "z4c/z4c.hpp"
 #include "driver.hpp"
 
-<<<<<<< HEAD
-	//----------------------------------------------------------------------------------------
-	// constructor, initializes data structures and parameters
-	//
-	// First, define each time-integrator by setting weights for each step of the algorithm
-	// and the CFL number stability limit when coupled to the single-stage spatial operator.
-	// Currently, the explicit, multistage time-integrators must be expressed as 2S-type
-	// algorithms as in Ketcheson (2010) Algorithm 3, which incudes 2N (Williamson) and 2R
-	// (van der Houwen) popular 2-register low-storage RK methods. The 2S-type integrators
-	// depend on a bidiagonally sparse Shu-Osher representation; at each stage l:
-	//
-	//    U^{l} = a_{l,l-2}*U^{l-2} + a_{l-1}*U^{l-1}
-	//          + b_{l,l-2}*dt*Div(F_{l-2}) + b_{l,l-1}*dt*Div(F_{l-1}),
-	//
-	// where U^{l-1} and U^{l-2} are previous stages and a_{l,l-2}, a_{l,l-1}=(1-a_{l,l-2}),
-	// and b_{l,l-2}, b_{l,l-1} are weights that are different for each stage and
-	// integrator. Previous timestep U^{0} = U^n is given, and the integrator solves
-	// for U^{l} for 1 <= l <= nstages.
-	//
-	// The 2x RHS evaluations of Div(F) and source terms per stage is avoided by adding
-	// another weighted average / caching of these terms each stage. The API and framework
-	// is extensible to three register 3S* methods, although none are currently implemented.
-
-	// Notation: exclusively using "stage", equivalent in lit. to "substage" or "substep"
-	// (infrequently "step"), to refer to the intermediate values of U^{l} between each
-	// "timestep" = "cycle" in explicit, multistage methods.
-	//
-	// Driver::Execute() invokes the tasklist from stage=1 to stage=ptlist->nstages
-
-	Driver::Driver(ParameterInput *pin, Mesh *pmesh) :
-	  tlim(-1.0), nlim(-1), ndiag(1),
-	  impl_src("ru",1,1,1,1,1,1) {
-	  // set time-evolution option (no default)
-	  {std::string evolution_t = pin->GetString("time","evolution");
-	  if (evolution_t.compare("static") == 0) {
-	    time_evolution = TimeEvolution::tstatic;  // cannot use 'static' (keyword);
-	  } else if (evolution_t.compare("kinematic") == 0) {
-	    time_evolution = TimeEvolution::kinematic;
-	  } else if (evolution_t.compare("dynamic") == 0) {
-	    time_evolution = TimeEvolution::dynamic;
-	  } else {
-	    std::cout << "### FATAL ERROR in " << __FILE__ << " at line " << __LINE__ << std::endl
-		      << "<hydro> evolution = '" << evolution_t << "' not implemented"
-		      << std::endl;
-	    std::exit(EXIT_FAILURE);
-	  }} // extra brace to limit scope of string
-
-	  // read <time> parameters controlling driver if run requires time-evolution
-	  if (time_evolution != TimeEvolution::tstatic) {
-	    integrator = pin->GetOrAddString("time", "integrator", "rk2");
-	    tlim = pin->GetReal("time", "tlim");
-	    nlim = pin->GetOrAddInteger("time", "nlim", -1);
-	    ndiag = pin->GetOrAddInteger("time", "ndiag", 1);
-
-	    if (integrator == "rk1") {
-	      // RK1: first-order Runge-Kutta / the forward Euler (FE) method
-	      nimp_stages = 0;
-	      nexp_stages = 1;
-	      cfl_limit = 1.0;
-	      gam0[0] = 0.0;
-	      gam1[0] = 1.0;
-	      beta[0] = 1.0;
-	    } else if (integrator == "rk2") {
-	      // Heun's method / SSPRK (2,2): Gottlieb (2009) equation 3.1
-	      // Optimal (in error bounds) explicit two-stage, second-order SSPRK
-	      nimp_stages = 0;
-	      nexp_stages = 2;
-	      cfl_limit = 1.0;  // c_eff = c/nstages = 1/2 (Gottlieb (2009), pg 271)
-	      gam0[0] = 0.0;
-	      gam1[0] = 1.0;
-	      beta[0] = 1.0;
-
-	      gam0[1] = 0.5;
-	      gam1[1] = 0.5;
-	      beta[1] = 0.5;
-	    } else if (integrator == "rk3") {
-	      // SSPRK (3,3): Gottlieb (2009) equation 3.2
-	      // Optimal (in error bounds) explicit three-stage, third-order SSPRK
-	      nimp_stages = 0;
-	      nexp_stages = 3;
-	      cfl_limit = 1.0;  // c_eff = c/nstages = 1/3 (Gottlieb (2009), pg 271)
-	      gam0[0] = 0.0;
-	      gam1[0] = 1.0;
-	      beta[0] = 1.0;
-
-	      gam0[1] = 0.25;
-	      gam1[1] = 0.75;
-	      beta[1] = 0.25;
-
-	      gam0[2] = 2.0/3.0;
-	      gam1[2] = 1.0/3.0;
-	      beta[2] = 2.0/3.0;
-	    } else if (integrator == "rk4") {
-	      //! - RK4()4[2S] from Table 2 of Ketcheson (2010)
-	      //! - Non-SSP, explicit four-stage, fourth-order RK
-	      //! - Stability properties are similar to classical (non-SSP) RK4
-	      //!   (but ~2x L2 principal error norm).
-	      //! - Refer to Colella (2011) for linear stability analysis of constant
-	      //!   coeff. advection of classical RK4 + 4th or 1st order (limiter engaged) fluxes
-=======
 #if MPI_PARALLEL_ENABLED
 #include <mpi.h>
 #endif
@@ -219,8 +119,16 @@
       gam0[1] = 0.25;
       gam1[1] = 0.75;
       beta[1] = 0.25;
->>>>>>> 6521c26e
-
+
+      gam0[2] = 2.0/3.0;
+      gam1[2] = 1.0/3.0;
+      beta[2] = 2.0/3.0;
+    } else if (integrator == "rk4") {
+      // RK4()4[2S] from Table 2 of Ketcheson (2010)
+      // Non-SSP, explicit four-stage, fourth-order RK
+      // Stability properties are similar to classical (non-SSP) RK4
+      // (but ~2x L2 principal error norm).
+      // Refer to Colella (2011) for linear stability analysis of constant coeff.
       nimp_stages = 0;
       nexp_stages = 4;
 
@@ -338,35 +246,8 @@
   //---- Step 2.  Compute time step (if problem involves time evolution)
   hydro::Hydro *phydro = pmesh->pmb_pack->phydro;
   mhd::MHD *pmhd = pmesh->pmb_pack->pmhd;
-  if (pmhd != nullptr) {
-    (void) pmhd->RestrictU(this, 0);
-    (void) pmhd->RestrictB(this, 0);
-    (void) pmhd->InitRecv(this, -1);  // stage < 0 suppresses InitFluxRecv
-    (void) pmhd->SendU(this, 0);
-    (void) pmhd->SendB(this, 0);
-    (void) pmhd->ClearSend(this, -1);
-    (void) pmhd->ClearRecv(this, -1);
-    (void) pmhd->RecvU(this, 0);
-    (void) pmhd->RecvB(this, 0);
-    (void) pmhd->ApplyPhysicalBCs(this, 0);
-    (void) pmhd->ConToPrim(this, 0);
-  }
-  // Initialize Z4c
+  radiation::Radiation *prad = pmesh->pmb_pack->prad;
   z4c::Z4c *pz4c = pmesh->pmb_pack->pz4c;
-  if (pz4c != nullptr) {
-    // following functions return a TaskStatus, but it is ignored so cast to (void)
-    (void) pz4c->InitRecv(this, 0);  // stage < 0 suppresses InitFluxRecv
-    (void) pz4c->SendU(this, 0);
-    (void) pz4c->ClearSend(this, 0);
-    (void) pz4c->ClearRecv(this, 0);
-    (void) pz4c->RecvU(this, 0);
-    (void) pz4c->Z4cBoundaryRHS(this, 0);
-    (void) pz4c->ApplyPhysicalBCs(this, 0);
-  }
-
-  //---- Step 2.  Compute first time step (if problem involves time evolution
-
-  radiation::Radiation *prad = pmesh->pmb_pack->prad;
   if (time_evolution != TimeEvolution::tstatic) {
     if (phydro != nullptr) {
       (void) pmesh->pmb_pack->phydro->NewTimeStep(this, nexp_stages);
@@ -374,12 +255,13 @@
     if (pmhd != nullptr) {
       (void) pmesh->pmb_pack->pmhd->NewTimeStep(this, nexp_stages);
     }
+    if (prad != nullptr) {
+      (void) pmesh->pmb_pack->prad->NewTimeStep(this, nexp_stages);
+    }
     if (pz4c != nullptr) {
       (void) pmesh->pmb_pack->pz4c->NewTimeStep(this, nexp_stages);
     }
-    if (prad != nullptr) {
-      (void) pmesh->pmb_pack->prad->NewTimeStep(this, nexp_stages);
-    }
+
     pmesh->NewTimeStep(tlim);
   }
 
@@ -527,13 +409,6 @@
       pmesh->time = pmesh->time + pmesh->dt;
       pmesh->ncycle++;
       nmb_updated_ += pmesh->nmb_total;
-<<<<<<< HEAD
-      // with AMR, check for mesh refinement every ncycle_amr steps
-      if (pmesh->adaptive) {
-        MeshBlockPack* pmbp = pmesh->pmb_pack;
-        bool update_mesh = pmesh->pmr->CheckForRefinement(pmbp);
-        if (update_mesh) pmesh->pmr->AdaptiveMeshRefinement(this, pin);
-=======
       // load balancing efficiency
       if (global_variable::nranks > 1) {
         int minnmb = std::numeric_limits<int>::max();
@@ -542,7 +417,6 @@
         }
         lb_efficiency_ += static_cast<float>(minnmb*(global_variable::nranks))/
             static_cast<float>(pmesh->nmb_total);
->>>>>>> 6521c26e
       }
 
       // AMR
@@ -655,6 +529,7 @@
 
 void Driver::InitBoundaryValuesAndPrimitives(Mesh *pm) {
   // Note: with MPI, sends on ALL MBs must be complete before receives execute
+
   // Initialize HYDRO: ghost zones and primitive variables (everywhere)
   hydro::Hydro *phydro = pm->pmb_pack->phydro;
   if (phydro != nullptr) {
@@ -710,5 +585,6 @@
     (void) pz4c->Z4cBoundaryRHS(this, 0);
     (void) pz4c->ApplyPhysicalBCs(this, 0);
   }
+
   return;
-}+}
