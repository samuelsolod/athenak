//========================================================================================
// AthenaXXX astrophysical plasma code
// Copyright(C) 2020 James M. Stone <jmstone@ias.edu> and the Athena code team
// Licensed under the 3-clause BSD License (the "LICENSE")
//========================================================================================
//! \file driver.cpp
//  \brief implementation of functions in class Driver

#include <iostream>
#include <iomanip>    // std::setprecision()

#include "athena.hpp"
#include "globals.hpp"
#include "parameter_input.hpp"
#include "mesh/mesh.hpp"
#include "outputs/outputs.hpp"
#include "hydro/hydro.hpp"
#include "mhd/mhd.hpp"
#include "ion-neutral/ion_neutral.hpp"
#include "radiation/radiation.hpp"
#include "driver.hpp"

//----------------------------------------------------------------------------------------
// constructor, initializes data structures and parameters
//
// First, define each time-integrator by setting weights for each step of the algorithm
// and the CFL number stability limit when coupled to the single-stage spatial operator.
// Currently, the explicit, multistage time-integrators must be expressed as 2S-type
// algorithms as in Ketcheson (2010) Algorithm 3, which incudes 2N (Williamson) and 2R
// (van der Houwen) popular 2-register low-storage RK methods. The 2S-type integrators
// depend on a bidiagonally sparse Shu-Osher representation; at each stage l:
//
//    U^{l} = a_{l,l-2}*U^{l-2} + a_{l-1}*U^{l-1}
//          + b_{l,l-2}*dt*Div(F_{l-2}) + b_{l,l-1}*dt*Div(F_{l-1}),
//
// where U^{l-1} and U^{l-2} are previous stages and a_{l,l-2}, a_{l,l-1}=(1-a_{l,l-2}),
// and b_{l,l-2}, b_{l,l-1} are weights that are different for each stage and
// integrator. Previous timestep U^{0} = U^n is given, and the integrator solves
// for U^{l} for 1 <= l <= nstages.
//
// The 2x RHS evaluations of Div(F) and source terms per stage is avoided by adding
// another weighted average / caching of these terms each stage. The API and framework
// is extensible to three register 3S* methods, although none are currently implemented.

// Notation: exclusively using "stage", equivalent in lit. to "substage" or "substep"
// (infrequently "step"), to refer to the intermediate values of U^{l} between each
// "timestep" = "cycle" in explicit, multistage methods.
//
// Driver::Execute() invokes the tasklist from stage=1 to stage=ptlist->nstages

Driver::Driver(ParameterInput *pin, Mesh *pmesh) :
  tlim(-1.0), nlim(-1), ndiag(1),
  impl_src("ru",1,1,1,1,1,1) {
  // set time-evolution option (no default)
  {std::string evolution_t = pin->GetString("time","evolution");
  if (evolution_t.compare("static") == 0) {
    time_evolution = TimeEvolution::tstatic;  // cannot use 'static' (keyword);
  } else if (evolution_t.compare("kinematic") == 0) {
    time_evolution = TimeEvolution::kinematic;
  } else if (evolution_t.compare("dynamic") == 0) {
    time_evolution = TimeEvolution::dynamic;
  } else {
    std::cout << "### FATAL ERROR in " << __FILE__ << " at line " << __LINE__ << std::endl
              << "<hydro> evolution = '" << evolution_t << "' not implemented"
              << std::endl;
    std::exit(EXIT_FAILURE);
  }} // extra brace to limit scope of string

  // read <time> parameters controlling driver if run requires time-evolution
  if (time_evolution != TimeEvolution::tstatic) {
    integrator = pin->GetOrAddString("time", "integrator", "rk2");
    tlim = pin->GetReal("time", "tlim");
    nlim = pin->GetOrAddInteger("time", "nlim", -1);
    ndiag = pin->GetOrAddInteger("time", "ndiag", 1);

    if (integrator == "rk1") {
      // RK1: first-order Runge-Kutta / the forward Euler (FE) method
      nimp_stages = 0;
      nexp_stages = 1;
      cfl_limit = 1.0;
      gam0[0] = 0.0;
      gam1[0] = 1.0;
      beta[0] = 1.0;
    } else if (integrator == "rk2") {
      // Heun's method / SSPRK (2,2): Gottlieb (2009) equation 3.1
      // Optimal (in error bounds) explicit two-stage, second-order SSPRK
      nimp_stages = 0;
      nexp_stages = 2;
      cfl_limit = 1.0;  // c_eff = c/nstages = 1/2 (Gottlieb (2009), pg 271)
      gam0[0] = 0.0;
      gam1[0] = 1.0;
      beta[0] = 1.0;

      gam0[1] = 0.5;
      gam1[1] = 0.5;
      beta[1] = 0.5;
    } else if (integrator == "rk3") {
      // SSPRK (3,3): Gottlieb (2009) equation 3.2
      // Optimal (in error bounds) explicit three-stage, third-order SSPRK
      nimp_stages = 0;
      nexp_stages = 3;
      cfl_limit = 1.0;  // c_eff = c/nstages = 1/3 (Gottlieb (2009), pg 271)
      gam0[0] = 0.0;
      gam1[0] = 1.0;
      beta[0] = 1.0;

      gam0[1] = 0.25;
      gam1[1] = 0.75;
      beta[1] = 0.25;

      gam0[2] = 2.0/3.0;
      gam1[2] = 1.0/3.0;
      beta[2] = 2.0/3.0;
    } else if (integrator == "rk4") {
      // RK4()4[2S] from Table 2 of Ketcheson (2010)
      // Non-SSP, explicit four-stage, fourth-order RK
      // Stability properties are similar to classical (non-SSP) RK4
      // (but ~2x L2 principal error norm).
      // Refer to Colella (2011) for linear stability analysis of constant coeff.
      nimp_stages = 0;
      nexp_stages = 4;

      // Colella (2011) eq 101; 1st order flux is most severe constraint
      cfl_limit = 1.3925;

      gam0[0] = 0.0;
      gam1[0] = 1.0;
      beta[0] = 1.193743905974738;

      gam0[1] = 0.121098479554482;
      gam1[1] = 0.721781678111411;
      beta[1] = 0.099279895495783;

      gam0[2] = -3.843833699660025;
      gam1[2] = 2.121209265338722;
      beta[2] = 1.131678018054042;

      gam0[3] = 0.546370891121863;
      gam1[3] = 0.198653035682705;
      beta[3] = 0.310665766509336;

      delta[0] = 1.0;
      delta[1] = 0.217683334308543;
      delta[2] = 1.065841341361089;
      delta[3] = 0.0;
    } else if (integrator == "imex2") {
      // IMEX-SSP2(3,2,2): Pareschi & Russo (2005) Table III.
      // two-stage explicit, three-stage implicit, second-order ImEx
      // Note explicit steps identical to RK2
      nimp_stages = 3;
      nexp_stages = 2;
      cfl_limit = 1.0;
      gam0[0] = 0.0;
      gam1[0] = 1.0;
      beta[0] = 1.0;

      gam0[1] = 0.5;
      gam1[1] = 0.5;
      beta[1] = 0.5;

      a_twid[0][0] = -1.0;
      a_twid[0][1] = 0.0;
      a_twid[0][2] = 0.0;

      a_twid[1][0] = 0.5;
      a_twid[1][1] = 0.0;
      a_twid[1][2] = 0.0;

      a_twid[2][0] = 0.0;
      a_twid[2][1] = 0.25;
      a_twid[2][2] = 0.25;
      a_impl = 0.5;
    } else if (integrator == "imex3") {
      // IMEX-SSP3(4,3,3): Pareschi & Russo (2005) Table VI.
      // three-stage explicit, four-stage implicit, third-order ImEx
      // Note explicit steps identical to RK3
      nimp_stages = 4;
      nexp_stages = 3;
      cfl_limit = 1.0;
      gam0[0] = 0.0;
      gam1[0] = 1.0;
      beta[0] = 1.0;

      gam0[1] = 0.25;
      gam1[1] = 0.75;
      beta[1] = 0.25;

      gam0[2] = 2.0/3.0;
      gam1[2] = 1.0/3.0;
      beta[2] = 2.0/3.0;

      Real a = 0.24169426078821;
      Real b = 0.06042356519705;
      Real e = 0.12915286960590;
      a_twid[0][0] = -2.0*a;
      a_twid[0][1] = 0.0;
      a_twid[0][2] = 0.0;
      a_twid[0][3] = 0.0;

      a_twid[1][0] = a;
      a_twid[1][1] = 1.0 - 2.0*a;
      a_twid[1][2] = 0.0;
      a_twid[1][3] = 0.0;

      a_twid[2][0] = b;
      a_twid[2][1] = e - ((1.0-a)/4.0);
      a_twid[2][2] = 0.5 - b - e - 1.25*a;
      a_twid[2][3] = 0.0;

      a_twid[3][0] = (-2.0/3.0)*b;
      a_twid[3][1] = (1.0 - 4.0*e)/6.0;
      a_twid[3][2] = (4.0*(b + e + a) - 1.0)/6.0;
      a_twid[3][3] = 2.0*(1.0 - a)/3.0;
      a_impl = a;
    // Error, unrecognized integrator name.
    } else {
      std::cout << "### FATAL ERROR in " << __FILE__ << " at line " << __LINE__
         << std::endl << "integrator=" << integrator << " not implemented. "
         << "Valid choices are [rk1,rk2,rk3,imex2,imex3]." << std::endl;
      exit(EXIT_FAILURE);
    }
  }
}

//----------------------------------------------------------------------------------------
// Driver::Initialize()
// Tasks to be performed before execution of Driver, such as setting ghost zones (BCs),
//  outputting ICs, and computing initial time step

void Driver::Initialize(Mesh *pmesh, ParameterInput *pin, Outputs *pout) {
  //---- Step 1.  Set conserved variables in ghost zones for all physics
  InitBoundaryValuesAndPrimitives(pmesh);

  //---- Step 2.  Compute time step (if problem involves time evolution)
  hydro::Hydro *phydro = pmesh->pmb_pack->phydro;
  mhd::MHD *pmhd = pmesh->pmb_pack->pmhd;
<<<<<<< HEAD
=======
  if (pmhd != nullptr) {
    (void) pmhd->RestrictU(this, 0);
    (void) pmhd->RestrictB(this, 0);
    (void) pmhd->InitRecv(this, -1);  // stage < 0 suppresses InitFluxRecv
    (void) pmhd->SendU(this, 0);
    (void) pmhd->SendB(this, 0);
    (void) pmhd->ClearSend(this, -1);
    (void) pmhd->ClearRecv(this, -1);
    (void) pmhd->RecvU(this, 0);
    (void) pmhd->RecvB(this, 0);
    (void) pmhd->ApplyPhysicalBCs(this, 0);
    (void) pmhd->ConToPrim(this, 0);
  }

  // Initialize radiation: ghost zones and intensity (everywhere)
  radiation::Radiation *prad = pmesh->pmb_pack->prad;
  if (prad != nullptr) {
    (void) prad->RestrictI(this, 0);
    (void) prad->InitRecv(this, -1);  // stage < 0 suppresses InitFluxRecv
    (void) prad->SendI(this, 0);
    (void) prad->ClearSend(this, -1);
    (void) prad->ClearRecv(this, -1);
    (void) prad->RecvI(this, 0);
    (void) prad->ApplyPhysicalBCs(this, 0);
  }

  //---- Step 2.  Compute first time step (if problem involves time evolution

>>>>>>> e2d4cec6
  if (time_evolution != TimeEvolution::tstatic) {
    if (phydro != nullptr) {
      (void) pmesh->pmb_pack->phydro->NewTimeStep(this, nexp_stages);
    }
    if (pmhd != nullptr) {
      (void) pmesh->pmb_pack->pmhd->NewTimeStep(this, nexp_stages);
    }
    if (prad != nullptr) {
      (void) pmesh->pmb_pack->prad->NewTimeStep(this, nexp_stages);
    }
    pmesh->NewTimeStep(tlim);
  }

  //---- Step 3.  Cycle through output Types and load data / write files.
  for (auto &out : pout->pout_list) {
    out->LoadOutputData(pmesh);
    out->WriteOutputFile(pmesh, pin);
  }

  //---- Step 4.  Initialize various counters, timers, etc.
  run_time_.reset();
  nmb_updated_ = 0;

  // allocate memory for stiff source terms with ImEx integrators
  // only implemented for ion-neutral two fluid for now
  ion_neutral::IonNeutral *pionn = pmesh->pmb_pack->pionn;
  if (pionn != nullptr) {
    if (nimp_stages == 0) {
      std::cout << "### FATAL ERROR in " << __FILE__ << " at line " << __LINE__
          << std::endl << "IonNetral MHD can only be run with ImEx integrators."
          << std::endl;
      std::exit(EXIT_FAILURE);
    }
    int nmb = pmesh->pmb_pack->nmb_thispack;
    auto &indcs = pmesh->mb_indcs;
    int ncells1 = indcs.nx1 + 2*(indcs.ng);
    int ncells2 = (indcs.nx2 > 1)? (indcs.nx2 + 2*(indcs.ng)) : 1;
    int ncells3 = (indcs.nx3 > 1)? (indcs.nx3 + 2*(indcs.ng)) : 1;
    Kokkos::realloc(impl_src, nimp_stages, nmb, 6, ncells3, ncells2, ncells1);
  }

  return;
}


//----------------------------------------------------------------------------------------
//! \fn Driver::Execute()
//! \brief Executes all relevant task lists over all MeshBlockPacks.  For static
//! (non-evolving) problems, currently implemented task lists are:
//!  (1) TODO
//! For dynamic (time-evolving) problems, currently implemented task lists are:
//!  (1) operator split physics (operator_split_tl)
//!  (2) each stage of both explicit and ImEx RK integrators (start_tl, run_tl, end_tl)
//!  [Note for ImEx integrators, the first two fully implicit updates should be performed
//!  at the start of the first stage.]

void Driver::Execute(Mesh *pmesh, ParameterInput *pin, Outputs *pout) {
  if (global_variable::my_rank == 0) {
    std::cout << "\nSetup complete, executing task list...\n" << std::endl;
  }

  if (time_evolution == TimeEvolution::tstatic) {
    // TODO(@user): add work for time static problems here
  } else {
    while ((pmesh->time < tlim) && (pmesh->ncycle < nlim || nlim < 0)) {
      if (global_variable::my_rank == 0) {OutputCycleDiagnostics(pmesh);}
      int npacks = 1;  // TODO(@user): extend for multiple MeshBlockPacks
      MeshBlockPack* pmbp = pmesh->pmb_pack;
      //---------------------------------------
      // (1) Do *** operator split *** TaskList
      {for (int p=0; p<npacks; ++p) {
        if (!(pmbp->operator_split_tl.Empty())) {pmbp->operator_split_tl.Reset();}
      }
      int npack_left = npacks;
      while (npack_left > 0) {
        if (pmbp->operator_split_tl.Empty()) {
          npack_left--;
        } else {
          if (!pmbp->operator_split_tl.IsComplete()) {
            // note 2nd argument to DoAvailable (stage) is not used, set to 0
            auto status = pmbp->operator_split_tl.DoAvailable(this, 0);
            if (status == TaskListStatus::complete) { npack_left--; }
          }
        }
      }} // extra brace to enclose scope

      //--------------------------------------------------------------
      // (2) Do *** explicit and ImEx RK time-integrator *** TaskLists
      for (int stage=1; stage<=(nexp_stages); ++stage) {
        // (2a) StageStart Tasks
        // tasks that must be completed over all MBPacks at start of each explicit stage
        {for (int p=0; p<npacks; ++p) {
          if (!(pmbp->start_tl.Empty())) {pmbp->start_tl.Reset();}
        }
        int npack_left = npacks;
        while (npack_left > 0) {
          if (pmbp->start_tl.Empty()) {
            npack_left--;
          } else {
            if (!pmbp->start_tl.IsComplete()) {
              auto status = pmbp->start_tl.DoAvailable(this, stage);
              if (status == TaskListStatus::complete) { npack_left--; }
            }
          }
        }} // extra brace to enclose scope

        // (2b) StageRun Tasks
        // tasks in each explicit stage
        {for (int p=0; p<npacks; ++p) {
          if (!(pmbp->run_tl.Empty())) {pmbp->run_tl.Reset();}
        }
        int npack_left = npacks;
        while (npack_left > 0) {
          if (pmbp->run_tl.Empty()) {
            npack_left--;
          } else {
            if (!pmbp->run_tl.IsComplete()) {
              auto status = pmbp->run_tl.DoAvailable(this, stage);
              if (status == TaskListStatus::complete) { npack_left--; }
            }
          }
        }} // extra brace to enclose scope

        // (2c) StageEnd Tasks
        // tasks that must be completed over all MBs at end of each explicit stage
        {for (int p=0; p<npacks; ++p) {
          if (!(pmbp->end_tl.Empty())) {pmbp->end_tl.Reset();}
        }
        int npack_left = npacks;
        while (npack_left > 0) {
          if (pmbp->end_tl.Empty()) {
            npack_left--;
          } else {
            if (!pmbp->end_tl.IsComplete()) {
              auto status = pmbp->end_tl.DoAvailable(this, stage);
              if (status == TaskListStatus::complete) { npack_left--; }
            }
          }
        }} // extra brace to enclose scope
      } // end of loop over stages

      //-------------------------------
      // (3) Work outside of TaskLists:
      // increment time, ncycle, etc. Compute new timestep.
      pmesh->time = pmesh->time + pmesh->dt;
      pmesh->ncycle++;
      nmb_updated_ += pmesh->nmb_total;

      // with AMR, check for mesh refinement every ncycle_amr steps
      if (pmesh->adaptive) {
        MeshBlockPack* pmbp = pmesh->pmb_pack;
        bool update_mesh = pmesh->pmr->CheckForRefinement(pmbp);
        if (update_mesh) pmesh->pmr->AdaptiveMeshRefinement(this, pin);
      }

      // once all MeshBlocks refined/de-refined, then compute new timestep
      pmesh->NewTimeStep(tlim);

      // Test for/make outputs
      for (auto &out : pout->pout_list) {
        // compare at floating point (32-bit) precision to reduce effect of round off
        float time_32 = static_cast<float>(pmesh->time);
        float next_32 = static_cast<float>(out->out_params.last_time+out->out_params.dt);
        float tlim_32 = static_cast<float>(tlim);
        int &dcycle_ = out->out_params.dcycle;

        if (((out->out_params.dt > 0.0) && ((time_32 >= next_32) && (time_32<tlim_32))) ||
            ((dcycle_ > 0) && ((pmesh->ncycle)%(dcycle_) == 0)) ) {
          out->LoadOutputData(pmesh);
          out->WriteOutputFile(pmesh, pin);
        }
      }
    }
  }  // end of (time_evolution != tstatic) clause

  return;
}

//----------------------------------------------------------------------------------------
//! \fn Driver::Finalize()
//! \brief Tasks to be performed after execution of Driver, such as making final output
//!  and printing diagnostic messages

void Driver::Finalize(Mesh *pmesh, ParameterInput *pin, Outputs *pout) {
  // cycle through output Types and load data / write files
  //  This design allows for asynchronous outputs to implemented in the future.
  for (auto &out : pout->pout_list) {
    out->LoadOutputData(pmesh);
    out->WriteOutputFile(pmesh, pin);
  }

  // call any problem specific functions to do work after main loop
  if (pmesh->pgen->pgen_final_func != nullptr) {
    (pmesh->pgen->pgen_final_func)(pin, pmesh);
  }

  float exe_time = run_time_.seconds();

  if (time_evolution != TimeEvolution::tstatic) {
    if (global_variable::my_rank == 0) {
      // Print diagnostic messages related to the end of the simulation
      OutputCycleDiagnostics(pmesh);
      if (pmesh->ncycle == nlim) {
        std::cout << std::endl << "Terminating on cycle limit" << std::endl;
      } else {
        std::cout << std::endl << "Terminating on time limit" << std::endl;
      }

      std::cout << "time=" << pmesh->time << " cycle=" << pmesh->ncycle << std::endl;
      std::cout << "tlim=" << tlim << " nlim=" << nlim << std::endl;

      if (pmesh->adaptive) {
        std::cout << std::endl << "Current number of MeshBlocks = " << pmesh->nmb_total
                  << std::endl << pmesh->pmr->nmb_created << " MeshBlocks created, "
                  << pmesh->pmr->nmb_deleted << " deleted during this run." << std::endl;
      }

      // Calculate and print the zone-cycles/exe-second and wall-second
      std::uint64_t zonecycles = nmb_updated_ *
          static_cast<std::uint64_t>(pmesh->NumberOfMeshBlockCells());
      float zcps = static_cast<float>(zonecycles) / exe_time;

      std::cout << std::endl << "zone-cycles = " << zonecycles << std::endl;
      std::cout << "cpu time used  = " << exe_time << std::endl;
      std::cout << "zone-cycles/cpu_second = " << zcps << std::endl;
    }
  }
  return;
}

//----------------------------------------------------------------------------------------
//! \fn Driver::OutputCycleDiagnostics()
//! \brief Simple function to print diagnostics every 'ndiag' cycles to stdout

void Driver::OutputCycleDiagnostics(Mesh *pm) {
//  const int dtprcsn = std::numeric_limits<Real>::max_digits10 - 1;
  const int dtprcsn = 6;
  if (pm->ncycle % ndiag == 0) {
    std::cout << "cycle=" << pm->ncycle << std::scientific << std::setprecision(dtprcsn)
              << " time=" << pm->time << " dt=" << pm->dt << std::endl;
  }
  return;
}

//----------------------------------------------------------------------------------------
//! \fn Driver::InitBoundaryValuesAndPrimitives()
//! \brief Sets boundary conditions on conserved and initializes primitives.  Used both
//! on initialization, and when new MBs created with AMR.

void Driver::InitBoundaryValuesAndPrimitives(Mesh *pm) {
  // Note: with MPI, sends on ALL MBs must be complete before receives execute

  // Initialize HYDRO: ghost zones and primitive variables (everywhere)
  hydro::Hydro *phydro = pm->pmb_pack->phydro;
  if (phydro != nullptr) {
    // following functions return a TaskStatus, but it is ignored so cast to (void)
    (void) phydro->RestrictU(this, 0);
    (void) phydro->InitRecv(this, -1);  // stage < 0 suppresses InitFluxRecv
    (void) phydro->SendU(this, 0);
    (void) phydro->ClearSend(this, -1);
    (void) phydro->ClearRecv(this, -1);
    (void) phydro->RecvU(this, 0);
    (void) phydro->ApplyPhysicalBCs(this, 0);
    (void) phydro->ConToPrim(this, 0);
  }

  // Initialize MHD: ghost zones and primitive variables (everywhere)
  // Note this requires communicating BOTH u and B
  mhd::MHD *pmhd = pm->pmb_pack->pmhd;
  if (pmhd != nullptr) {
    (void) pmhd->RestrictU(this, 0);
    (void) pmhd->RestrictB(this, 0);
    (void) pmhd->InitRecv(this, -1);  // stage < 0 suppresses InitFluxRecv
    (void) pmhd->SendU(this, 0);
    (void) pmhd->SendB(this, 0);
    (void) pmhd->ClearSend(this, -1);
    (void) pmhd->ClearRecv(this, -1);
    (void) pmhd->RecvU(this, 0);
    (void) pmhd->RecvB(this, 0);
    (void) pmhd->ApplyPhysicalBCs(this, 0);
    (void) pmhd->ConToPrim(this, 0);
  }
  return;
}<|MERGE_RESOLUTION|>--- conflicted
+++ resolved
@@ -234,37 +234,7 @@
   //---- Step 2.  Compute time step (if problem involves time evolution)
   hydro::Hydro *phydro = pmesh->pmb_pack->phydro;
   mhd::MHD *pmhd = pmesh->pmb_pack->pmhd;
-<<<<<<< HEAD
-=======
-  if (pmhd != nullptr) {
-    (void) pmhd->RestrictU(this, 0);
-    (void) pmhd->RestrictB(this, 0);
-    (void) pmhd->InitRecv(this, -1);  // stage < 0 suppresses InitFluxRecv
-    (void) pmhd->SendU(this, 0);
-    (void) pmhd->SendB(this, 0);
-    (void) pmhd->ClearSend(this, -1);
-    (void) pmhd->ClearRecv(this, -1);
-    (void) pmhd->RecvU(this, 0);
-    (void) pmhd->RecvB(this, 0);
-    (void) pmhd->ApplyPhysicalBCs(this, 0);
-    (void) pmhd->ConToPrim(this, 0);
-  }
-
-  // Initialize radiation: ghost zones and intensity (everywhere)
   radiation::Radiation *prad = pmesh->pmb_pack->prad;
-  if (prad != nullptr) {
-    (void) prad->RestrictI(this, 0);
-    (void) prad->InitRecv(this, -1);  // stage < 0 suppresses InitFluxRecv
-    (void) prad->SendI(this, 0);
-    (void) prad->ClearSend(this, -1);
-    (void) prad->ClearRecv(this, -1);
-    (void) prad->RecvI(this, 0);
-    (void) prad->ApplyPhysicalBCs(this, 0);
-  }
-
-  //---- Step 2.  Compute first time step (if problem involves time evolution
-
->>>>>>> e2d4cec6
   if (time_evolution != TimeEvolution::tstatic) {
     if (phydro != nullptr) {
       (void) pmesh->pmb_pack->phydro->NewTimeStep(this, nexp_stages);
@@ -547,5 +517,17 @@
     (void) pmhd->ApplyPhysicalBCs(this, 0);
     (void) pmhd->ConToPrim(this, 0);
   }
+
+  // Initialize radiation: ghost zones and intensity (everywhere)
+  radiation::Radiation *prad = pmesh->pmb_pack->prad;
+  if (prad != nullptr) {
+    (void) prad->RestrictI(this, 0);
+    (void) prad->InitRecv(this, -1);  // stage < 0 suppresses InitFluxRecv
+    (void) prad->SendI(this, 0);
+    (void) prad->ClearSend(this, -1);
+    (void) prad->ClearRecv(this, -1);
+    (void) prad->RecvI(this, 0);
+    (void) prad->ApplyPhysicalBCs(this, 0);
+  }
   return;
 }