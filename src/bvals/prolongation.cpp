//========================================================================================
// Athena++ astrophysical MHD code
// Copyright(C) 2014 James M. Stone <jmstone@princeton.edu> and other code contributors
// Licensed under the 3-clause BSD License, see LICENSE file for details
//========================================================================================
//! \file prolongation.cpp
//! \brief functions to prolongate data at boundaries for cell-centered and face-centered
//! variables. Functions are members of MeshBoundaryValuesCC or MeshBoundaryValuesFC
//! classes.

#include <cstdlib>
#include <iostream>
#include <iomanip>    // std::setprecision()

#include "athena.hpp"
#include "parameter_input.hpp"
#include "mesh/mesh.hpp"
#include "bvals.hpp"
#include "mesh/prolongation.hpp" // implements prolongation operators
#include "mesh/restriction.hpp" // implements restriction operators

#include "coordinates/cell_locations.hpp"
//----------------------------------------------------------------------------------------
//! \fn void FillCoarseInBndryCC()
//! \brief To ensure that the coarse array is up-to-date in all neighboring cells touched
//! by the prolongation interpolation stencil, data is restricted to coarse array in
//! boundaries between MeshBlocks at the same level.

<<<<<<< HEAD
void BoundaryValuesCC::FillCoarseInBndryCC(DvceArray5D<Real> &a, DvceArray5D<Real> &ca,
    bool is_z4c) {
=======
void MeshBoundaryValuesCC::FillCoarseInBndryCC(DvceArray5D<Real> &a,
                                               DvceArray5D<Real> &ca) {
>>>>>>> ccaf7ffd
  // create local references for variables in kernel
  int nmb = pmy_pack->nmb_thispack;
  int nnghbr = pmy_pack->pmb->nnghbr;
  MeshBlockPack* pmbp = pmy_pack->pmesh->pmb_pack;
  //bool not_z4c = (pmbp->pz4c == nullptr)? true : false;

  int nvar = a.extent_int(1);  // TODO(@user): 2nd index from L of in array must be NVAR
  int nmnv = nmb*nnghbr*nvar;
  auto &nghbr = pmy_pack->pmb->nghbr;
  auto &mblev = pmy_pack->pmb->mb_lev;
  auto &rbuf = recvbuf;
  auto &indcs  = pmy_pack->pmesh->mb_indcs;
  const bool multi_d = pmy_pack->pmesh->multi_d;
  const bool three_d = pmy_pack->pmesh->three_d;
  auto &nx1 = pmy_pack->pmesh->mb_indcs.nx1;
  auto &nx2 = pmy_pack->pmesh->mb_indcs.nx2;
  auto &nx3 = pmy_pack->pmesh->mb_indcs.nx3;
  auto& restrict_2nd = pmy_pack->pmesh->pmr->weights.restrict_2nd;
  auto& restrict_4th = pmy_pack->pmesh->pmr->weights.restrict_4th;
  auto& restrict_4th_edge = pmy_pack->pmesh->pmr->weights.restrict_4th_edge;

  // Restrict data into coarse array in any boundary filled with data from the same
  // level.  This ensures data in the coarse array at corners where one direction is a
  // coarser level and the other the same level is filled properly.
  // (Only needed in multidimensions)

  if (multi_d) {
    auto &cis = indcs.cis;
    auto &cjs = indcs.cjs;
    auto &cks = indcs.cks;
    // Outer loop over (# of MeshBlocks)*(# of buffers)*(# of variables)
    Kokkos::TeamPolicy<> policy(DevExeSpace(), nmnv, Kokkos::AUTO);
    Kokkos::parallel_for("ProlCCSame", policy, KOKKOS_LAMBDA(TeamMember_t tmember) {
      const int m = (tmember.league_rank())/(nnghbr*nvar);
      const int n = (tmember.league_rank() - m*(nnghbr*nvar))/nvar;
      const int v = (tmember.league_rank() - m*(nnghbr*nvar) - n*nvar);

      // only restrict when neighbor exists and is at SAME level
      if ((nghbr.d_view(m,n).gid >= 0) && (nghbr.d_view(m,n).lev == mblev.d_view(m))) {
        // loop over indices for receives at same level, but convert loop limits to
        // coarse array
        int il = (rbuf[n].isame[0].bis + cis)/2;
        int iu = (rbuf[n].isame[0].bie + cis)/2;
        int jl = (rbuf[n].isame[0].bjs + cjs)/2;
        int ju = (rbuf[n].isame[0].bje + cjs)/2;
        int kl = (rbuf[n].isame[0].bks + cks)/2;
        int ku = (rbuf[n].isame[0].bke + cks)/2;

        const int ni = iu - il + 1;
        const int nj = ju - jl + 1;
        const int nk = ku - kl + 1;
        const int nkji = nk*nj*ni;
        const int nji  = nj*ni;

        // Middle loop over k,j,i
        Kokkos::parallel_for(Kokkos::TeamThreadRange<>(tmember, nkji),[&](const int idx) {
          int k = idx/nji;
          int j = (idx - k*nji)/ni;
          int i = (idx - k*nji - j*ni) + il;
          j += jl;
          k += kl;

          // indices refer to coarse array.  So must compute indices for fine array
          int finei = (i - indcs.cis)*2 + indcs.is;
          int finej = (j - indcs.cjs)*2 + indcs.js;
          int finek = (k - indcs.cks)*2 + indcs.ks;

          // restrict in 2D
          if (!(three_d)) {
            ca(m,v,kl,j,i) = 0.25*(a(m,v,kl,finej  ,finei) + a(m,v,kl,finej  ,finei+1)
                                 + a(m,v,kl,finej+1,finei) + a(m,v,kl,finej+1,finei+1));
          // restrict in 3D
          } else {
            if (!is_z4c) {
              ca(m,v,k,j,i) = 0.125*(
                  a(m,v,finek  ,finej  ,finei) + a(m,v,finek  ,finej  ,finei+1)
                + a(m,v,finek  ,finej+1,finei) + a(m,v,finek  ,finej+1,finei+1)
                + a(m,v,finek+1,finej,  finei) + a(m,v,finek+1,finej,  finei+1)
                + a(m,v,finek+1,finej+1,finei) + a(m,v,finek+1,finej+1,finei+1));
            } else {
                switch (indcs.ng) {
                  case 2: ca(m,v,k,j,i) = RestrictInterpolation<2>(m,v,finek,finej,finei,
                              nx1,nx2,nx3,a,restrict_2nd,restrict_4th,restrict_4th_edge);
                          break;
                  case 4: ca(m,v,k,j,i) = RestrictInterpolation<4>(m,v,finek,finej,finei,
                              nx1,nx2,nx3,a,restrict_2nd,restrict_4th,restrict_4th_edge);
                          break;
                }
            }
          }
        });
        tmember.team_barrier();
      }
    });
  }
  return;
}

//----------------------------------------------------------------------------------------
//! \fn void ProlongateCC()
//! \brief Prolongate data at boundaries for cell-centered data.
//! Code here is based on MeshRefinement::ProlongateCellCenteredValues() in C++ version

<<<<<<< HEAD
void BoundaryValuesCC::ProlongateCC(DvceArray5D<Real> &a, DvceArray5D<Real> &ca,
    bool is_z4c) {
=======
void MeshBoundaryValuesCC::ProlongateCC(DvceArray5D<Real> &a, DvceArray5D<Real> &ca) {
>>>>>>> ccaf7ffd
  // create local references for variables in kernel
  int nmb = pmy_pack->nmb_thispack;
  int nnghbr = pmy_pack->pmb->nnghbr;

  // ptr to z4c, which requires different prolongation/restriction scheme
  MeshBlockPack* pmbp = pmy_pack->pmesh->pmb_pack;
  //bool not_z4c = (pmbp->pz4c == nullptr)? true : false;

  int nvar = a.extent_int(1);  // TODO(@user): 2nd index from L of in array must be NVAR
  int nmnv = nmb*nnghbr*nvar;
  auto &nghbr = pmy_pack->pmb->nghbr;
  auto &mblev = pmy_pack->pmb->mb_lev;
  auto &rbuf = recvbuf;
  auto &indcs  = pmy_pack->pmesh->mb_indcs;
  const bool multi_d = pmy_pack->pmesh->multi_d;
  const bool three_d = pmy_pack->pmesh->three_d;
  auto &nx1 = indcs.nx1;
  auto &nx2 = indcs.nx2;
  auto &nx3 = indcs.nx3;
  auto& prolong_2nd = pmy_pack->pmesh->pmr->weights.prolong_2nd;
  auto& prolong_4th = pmy_pack->pmesh->pmr->weights.prolong_4th;

  // Outer loop over (# of MeshBlocks)*(# of buffers)*(# of variables)
  Kokkos::TeamPolicy<> policy(DevExeSpace(), nmnv, Kokkos::AUTO);
  Kokkos::parallel_for("ProlCC", policy, KOKKOS_LAMBDA(TeamMember_t tmember) {
    const int m = (tmember.league_rank())/(nnghbr*nvar);
    const int n = (tmember.league_rank() - m*(nnghbr*nvar))/nvar;
    const int v = (tmember.league_rank() - m*(nnghbr*nvar) - n*nvar);

    // only prolongate when neighbor exists and is at coarser level
    if ((nghbr.d_view(m,n).gid >= 0) && (nghbr.d_view(m,n).lev < mblev.d_view(m))) {
      // loop over indices for prolongation on this buffer
      int il = rbuf[n].iprol[0].bis;
      int iu = rbuf[n].iprol[0].bie;
      int jl = rbuf[n].iprol[0].bjs;
      int ju = rbuf[n].iprol[0].bje;
      int kl = rbuf[n].iprol[0].bks;
      int ku = rbuf[n].iprol[0].bke;
      const int ni = iu - il + 1;
      const int nj = ju - jl + 1;
      const int nk = ku - kl + 1;
      const int nkji = nk*nj*ni;
      const int nji  = nj*ni;

      // Middle loop over k,j,i
      Kokkos::parallel_for(Kokkos::TeamThreadRange<>(tmember, nkji), [&](const int idx) {
        int k = idx/nji;
        int j = (idx - k*nji)/ni;
        int i = (idx - k*nji - j*ni) + il;
        j += jl;
        k += kl;

        // indices for prolongation refer to coarse array.  So must compute
        // indices for fine array
        int fi = (i - indcs.cis)*2 + indcs.is;
        int fj = (j - indcs.cjs)*2 + indcs.js;
        int fk = (k - indcs.cks)*2 + indcs.ks;
        // call inlined prolongation operator for CC variables
        if (!is_z4c) {
          ProlongCC(m,v,k,j,i,fk,fj,fi,multi_d,three_d,ca,a);
        } else {
          switch (indcs.ng) {
            case 2: HighOrderProlongCC<2>(m,v,k,j,i,fk,fj,fi,nx1,nx2,nx3,
                                          ca,a,prolong_2nd);
                    break;
            case 4: HighOrderProlongCC<4>(m,v,k,j,i,fk,fj,fi,nx1,nx2,nx3,
                                          ca,a,prolong_4th);
                    break;
          }
        }
      });
      tmember.team_barrier();
    }
  });
  return;
}

//----------------------------------------------------------------------------------------
//! \fn void FillCoarseInBndryFC()
//! \brief As in the case of cell-centered variables, to ensure that the coarse field is
//! up-to-date in all neighboring cells touched by the prolongation interpolation stencil,
//! data is also restricted to coarse array in boundaries between MeshBlocks at the same
//! level.

void MeshBoundaryValuesFC::FillCoarseInBndryFC(DvceFaceFld4D<Real> &b,
                                           DvceFaceFld4D<Real> &cb) {
  // create local references for variables in kernel
  int nmb = pmy_pack->nmb_thispack;
  int nnghbr = pmy_pack->pmb->nnghbr;

  auto &nghbr = pmy_pack->pmb->nghbr;
  auto &indcs  = pmy_pack->pmesh->mb_indcs;
  auto &mblev = pmy_pack->pmb->mb_lev;
  bool &multi_d = pmy_pack->pmesh->multi_d;
  bool &three_d = pmy_pack->pmesh->three_d;

  // Restrict data into coarse array in any boundary filled with data from the same
  // level. (Only needed in multidimensions)

  if (multi_d) {
    int nmnv = 3*nmb*nnghbr;
    auto &rbuf = recvbuf;
    auto &cis = indcs.cis;
    auto &cjs = indcs.cjs;
    auto &cks = indcs.cks;
    // Outer loop over (# of MeshBlocks)*(# of buffers)*(# of variables)
    Kokkos::TeamPolicy<> policy(DevExeSpace(), nmnv, Kokkos::AUTO);
    Kokkos::parallel_for("ProlFCSame", policy, KOKKOS_LAMBDA(TeamMember_t tmember) {
      const int m = (tmember.league_rank())/(3*nnghbr);
      const int n = (tmember.league_rank() - m*(3*nnghbr))/3;
      const int v = (tmember.league_rank() - m*(3*nnghbr) - 3*n);

      // only restrict when neighbor exists and is at SAME level
      if ((nghbr.d_view(m,n).gid >= 0) && (nghbr.d_view(m,n).lev == mblev.d_view(m))) {
        // loop over indices for receives at same level, but convert loop limits to
        // coarse array
        int il = (rbuf[n].isame[v].bis + cis)/2;
        int iu = (rbuf[n].isame[v].bie + cis)/2;
        int jl = (rbuf[n].isame[v].bjs + cjs)/2;
        int ju = (rbuf[n].isame[v].bje + cjs)/2;
        int kl = (rbuf[n].isame[v].bks + cks)/2;
        int ku = (rbuf[n].isame[v].bke + cks)/2;

        const int ni = iu - il + 1;
        const int nj = ju - jl + 1;
        const int nk = ku - kl + 1;
        const int nkji = nk*nj*ni;
        const int nji  = nj*ni;

        // Middle loop over k,j,i
        Kokkos::parallel_for(Kokkos::TeamThreadRange<>(tmember, nkji),[&](const int idx) {
          int k = idx/nji;
          int j = (idx - k*nji)/ni;
          int i = (idx - k*nji - j*ni) + il;
          j += jl;
          k += kl;

          // indices refer to coarse array.  So must compute indices for fine array
          int fk = (k - indcs.cks)*2 + indcs.ks;
          int fj = (j - indcs.cjs)*2 + indcs.js;
          int fi = (i - indcs.cis)*2 + indcs.is;

          // restrict in 2D
          if (!(three_d)) {
            if (v==0) {
              cb.x1f(m,kl,j,i) = 0.5*(b.x1f(m,kl,fj,fi) + b.x1f(m,kl,fj+1,fi));
            } else if (v==1) {
              cb.x2f(m,kl,j,i) = 0.5*(b.x2f(m,kl,fj,fi) + b.x2f(m,kl,fj,fi+1));
            } else {
              Real b3c = 0.25*(b.x3f(m,kl,fj  ,fi) + b.x3f(m,kl,fj  ,fi+1)
                             + b.x3f(m,kl,fj+1,fi) + b.x3f(m,kl,fj+1,fi+1));
              cb.x3f(m,kl  ,j,i) = b3c;
              cb.x3f(m,kl+1,j,i) = b3c;
            }

          // restrict in 3D
          } else {
            if (v==0) {
              cb.x1f(m,k,j,i) = 0.25*(b.x1f(m,fk  ,fj,fi) + b.x1f(m,fk  ,fj+1,fi)
                                    + b.x1f(m,fk+1,fj,fi) + b.x1f(m,fk+1,fj+1,fi));
            } else if (v==1) {
              cb.x2f(m,k,j,i) = 0.25*(b.x2f(m,fk  ,fj,fi) + b.x2f(m,fk  ,fj,fi+1)
                                    + b.x2f(m,fk+1,fj,fi) + b.x2f(m,fk+1,fj,fi+1));
            } else {
              cb.x3f(m,k,j,i) = 0.25*(b.x3f(m,fk,fj  ,fi) + b.x3f(m,fk,fj  ,fi+1)
                                    + b.x3f(m,fk,fj+1,fi) + b.x3f(m,fk,fj+1,fi+1));
            }
          }
        });
        tmember.team_barrier();
      }
    });
  }
  return;
}

//----------------------------------------------------------------------------------------
//! \fn void ProlongateFC()
//! \brief Prolongate data at boundaries for face-centered data (e.g. magnetic fields).

void MeshBoundaryValuesFC::ProlongateFC(DvceFaceFld4D<Real> &b, DvceFaceFld4D<Real> &cb) {
  // create local references for variables in kernel
  int nmb = pmy_pack->nmb_thispack;
  int nnghbr = pmy_pack->pmb->nnghbr;

  auto &nghbr = pmy_pack->pmb->nghbr;
  auto &indcs  = pmy_pack->pmesh->mb_indcs;
  auto &mblev = pmy_pack->pmb->mb_lev;
  bool &multi_d = pmy_pack->pmesh->multi_d;
  bool &three_d = pmy_pack->pmesh->three_d;

  // Prolongate b.x1f/b.x2f/b.x3f at all shared coarse/fine cell edges
  // Code here is based on MeshRefinement::ProlongateSharedFieldX1/2/3() and
  // MeshRefinement::ProlongateInternalField() in C++ version

  // Outer loop over (# of MeshBlocks)*(# of buffers)*(three field components)
  {int nmnv = 3*nmb*nnghbr;
  auto &rbuf = recvbuf;
  Kokkos::TeamPolicy<> policy(DevExeSpace(), nmnv, Kokkos::AUTO);
  Kokkos::parallel_for("ProFC-2d-shared", policy, KOKKOS_LAMBDA(TeamMember_t tmember) {
    const int m = (tmember.league_rank())/(3*nnghbr);
    const int n = (tmember.league_rank() - m*(3*nnghbr))/3;
    const int v = (tmember.league_rank() - m*(3*nnghbr) - 3*n);

    // only prolongate when neighbor exists and is at coarser level
    if ((nghbr.d_view(m,n).gid >= 0) && (nghbr.d_view(m,n).lev < mblev.d_view(m))) {
      int il = rbuf[n].iprol[v].bis;
      int iu = rbuf[n].iprol[v].bie;
      int jl = rbuf[n].iprol[v].bjs;
      int ju = rbuf[n].iprol[v].bje;
      int kl = rbuf[n].iprol[v].bks;
      int ku = rbuf[n].iprol[v].bke;
      const int ni = iu - il + 1;
      const int nj = ju - jl + 1;
      const int nk = ku - kl + 1;
      const int nkji = nk*nj*ni;
      const int nji  = nj*ni;

      // Middle loop over k,j,i
      Kokkos::parallel_for(Kokkos::TeamThreadRange<>(tmember,nkji),[&](const int idx) {
        int k = idx/nji;
        int j = (idx - k*nji)/ni;
        int i = (idx - k*nji - j*ni) + il;
        j += jl;
        k += kl;

        int fi = (i - indcs.cis)*2 + indcs.is;                   // fine i
        int fj = (multi_d)? ((j - indcs.cjs)*2 + indcs.js) : j;  // fine j
        int fk = (three_d)? ((k - indcs.cks)*2 + indcs.ks) : k;  // fine k

        // Prolongate face-centered fields at shared faces betwen fine and coarse cells
        // by calling inlined prolongation operator for FC variables
        if (v==0) {
          ProlongFCSharedX1Face(m,k,j,i,fk,fj,fi,multi_d,three_d,cb.x1f,b.x1f);
        } else if (v==1) {
          ProlongFCSharedX2Face(m,k,j,i,fk,fj,fi,three_d,cb.x2f,b.x2f);
        } else {
          ProlongFCSharedX3Face(m,k,j,i,fk,fj,fi,multi_d,cb.x3f,b.x3f);
        }
      });
      tmember.team_barrier();
    }
  });}

  // Now prolongate b.x1f/b.x2f/b.x3f at interior fine cells using the 2nd-order
  // divergence-preserving interpolation scheme of Toth & Roe, JCP 180, 736 (2002).
  // Note prolongation at shared coarse/fine cell edges must be completed first as
  // interpolation formulae use these values.

  // Outer loop over (# of MeshBlocks)*(# of buffers)
  {int nmn = nmb*nnghbr;
  bool &one_d = pmy_pack->pmesh->one_d;
  auto &rbuf = recvbuf;
  Kokkos::TeamPolicy<> policy(DevExeSpace(), nmn, Kokkos::AUTO);
  Kokkos::parallel_for("ProFC-2d-int", policy, KOKKOS_LAMBDA(TeamMember_t tmember) {
    const int m = (tmember.league_rank())/(nnghbr);
    const int n = (tmember.league_rank() - m*(nnghbr));

    // only prolongate when neighbor exists and is at coarser level
    if ((nghbr.d_view(m,n).gid >= 0) && (nghbr.d_view(m,n).lev < mblev.d_view(m))) {
      // use prolongation indices of different field components for interior fine cells
      int il = rbuf[n].iprol[2].bis;
      int iu = rbuf[n].iprol[2].bie;
      int jl = rbuf[n].iprol[0].bjs;
      int ju = rbuf[n].iprol[0].bje;
      int kl = rbuf[n].iprol[1].bks;
      int ku = rbuf[n].iprol[1].bke;
      const int ni = iu - il + 1;
      const int nj = ju - jl + 1;
      const int nk = ku - kl + 1;
      const int nkji = nk*nj*ni;
      const int nji  = nj*ni;

      // Middle loop over k,j,i
      Kokkos::parallel_for(Kokkos::TeamThreadRange<>(tmember,nkji),[&](const int idx) {
        int k = idx/nji;
        int j = (idx - k*nji)/ni;
        int i = (idx - k*nji - j*ni) + il;
        j += jl;
        k += kl;

        int fi = (i - indcs.cis)*2 + indcs.is;   // fine i
        int fj = (j - indcs.cjs)*2 + indcs.js;   // fine j
        int fk = (k - indcs.cks)*2 + indcs.ks;   // fine k

        if (one_d) {
          // In 1D, interior face field is trivial
          b.x1f(m,fk,fj,fi+1) = 0.5*(b.x1f(m,fk,fj,fi) + b.x1f(m,fk,fj,fi+2));
        } else {
          // in multi-D call inlined prolongation operator for FC fields at internal faces
          ProlongFCInternal(m,fk,fj,fi,three_d,b);
        }
      });
      tmember.team_barrier();
    }
  });}

  return;
}<|MERGE_RESOLUTION|>--- conflicted
+++ resolved
@@ -26,13 +26,9 @@
 //! by the prolongation interpolation stencil, data is restricted to coarse array in
 //! boundaries between MeshBlocks at the same level.
 
-<<<<<<< HEAD
-void BoundaryValuesCC::FillCoarseInBndryCC(DvceArray5D<Real> &a, DvceArray5D<Real> &ca,
-    bool is_z4c) {
-=======
 void MeshBoundaryValuesCC::FillCoarseInBndryCC(DvceArray5D<Real> &a,
-                                               DvceArray5D<Real> &ca) {
->>>>>>> ccaf7ffd
+                                               DvceArray5D<Real> &ca,
+                                               bool is_z4c) {
   // create local references for variables in kernel
   int nmb = pmy_pack->nmb_thispack;
   int nnghbr = pmy_pack->pmb->nnghbr;
@@ -136,12 +132,8 @@
 //! \brief Prolongate data at boundaries for cell-centered data.
 //! Code here is based on MeshRefinement::ProlongateCellCenteredValues() in C++ version
 
-<<<<<<< HEAD
-void BoundaryValuesCC::ProlongateCC(DvceArray5D<Real> &a, DvceArray5D<Real> &ca,
+void MeshBoundaryValuesCC::ProlongateCC(DvceArray5D<Real> &a, DvceArray5D<Real> &ca,
     bool is_z4c) {
-=======
-void MeshBoundaryValuesCC::ProlongateCC(DvceArray5D<Real> &a, DvceArray5D<Real> &ca) {
->>>>>>> ccaf7ffd
   // create local references for variables in kernel
   int nmb = pmy_pack->nmb_thispack;
   int nnghbr = pmy_pack->pmb->nnghbr;
