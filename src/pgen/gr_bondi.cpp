--- conflicted
+++ resolved
@@ -106,13 +106,6 @@
               * (1.0 - 3.0*bondi.mass/(2.0*bondi.r_crit)));          // (HSW 69)
 
   // capture variables for the kernel
-<<<<<<< HEAD
-  auto &indcs = pmbp->pcoord->mbdata.indcs;
-  int &is = indcs.is; int &ie = indcs.ie;
-  int &js = indcs.js; int &je = indcs.je;
-  int &ks = indcs.ks; int &ke = indcs.ke;
-  auto mbd = pmbp->pcoord->mbdata;
-=======
   auto &indcs = pmbp->coord.coord_data.mb_indcs;
   int &ng = indcs.ng;
   int n1 = indcs.nx1 + 2*ng;
@@ -120,7 +113,6 @@
   int n3 = (indcs.nx3 > 1)? (indcs.nx3 + 2*ng) : 1;
   int nmb = pmbp->nmb_thispack;
   auto coord = pmbp->coord.coord_data;
->>>>>>> b7a3ab80
   auto w0_ = pmbp->phydro->w0;
   auto bondi_ = bondi;
 
